using NUnit.Framework;
using Scalar.FunctionalTests.FileSystemRunners;
using Scalar.FunctionalTests.Should;
using Scalar.FunctionalTests.Tools;
using Scalar.Tests.Should;
using System;
using System.IO;
using System.Threading.Tasks;

namespace Scalar.FunctionalTests.Tests.MultiEnlistmentTests
{
    [TestFixture]
    public class SharedCacheTests : TestsWithMultiEnlistment
    {
        private const string WellKnownFile = "Readme.md";

        // This branch and commit sha should point to the same place.
        private const string WellKnownBranch = "FunctionalTests/20170602";
        private const string WellKnownCommitSha = "42eb6632beffae26893a3d6e1a9f48d652327c6f";

        private string localCachePath;
        private string localCacheParentPath;

        private FileSystemRunner fileSystem;

        public SharedCacheTests()
        {
            this.fileSystem = new SystemIORunner();
        }

        [SetUp]
        public void SetCacheLocation()
        {
            this.localCacheParentPath = Path.Combine(Properties.Settings.Default.EnlistmentRoot, "..", Guid.NewGuid().ToString("N"));
            this.localCachePath = Path.Combine(this.localCacheParentPath, ".customScalarCache");
        }

        [TestCase]
<<<<<<< HEAD
        public void SecondCloneDoesNotDownloadAdditionalObjects()
        {
            ScalarFunctionalTestEnlistment enlistment1 = this.CloneAndMountEnlistment();
            File.ReadAllText(Path.Combine(enlistment1.RepoRoot, WellKnownFile));

            this.AlternatesFileShouldHaveGitObjectsRoot(enlistment1);

            string[] allObjects = Directory.EnumerateFiles(enlistment1.LocalCacheRoot, "*", SearchOption.AllDirectories).ToArray();

            ScalarFunctionalTestEnlistment enlistment2 = this.CloneAndMountEnlistment();
            File.ReadAllText(Path.Combine(enlistment2.RepoRoot, WellKnownFile));

            this.AlternatesFileShouldHaveGitObjectsRoot(enlistment2);

            enlistment2.LocalCacheRoot.ShouldEqual(enlistment1.LocalCacheRoot, "Sanity: Local cache roots are expected to match.");
            Directory.EnumerateFiles(enlistment2.LocalCacheRoot, "*", SearchOption.AllDirectories)
                .ShouldMatchInOrder(allObjects);
=======
        [Category(Categories.MacTODO.NeedsServiceVerb)]
        public void CloneCleansUpStaleMetadataLock()
        {
            ScalarFunctionalTestEnlistment enlistment1 = this.CloneAndMountEnlistment();
            string metadataLockPath = Path.Combine(this.localCachePath, "mapping.dat.lock");
            metadataLockPath.ShouldNotExistOnDisk(this.fileSystem);
            this.fileSystem.WriteAllText(metadataLockPath, enlistment1.EnlistmentRoot);
            metadataLockPath.ShouldBeAFile(this.fileSystem);

            ScalarFunctionalTestEnlistment enlistment2 = this.CloneAndMountEnlistment();
            metadataLockPath.ShouldNotExistOnDisk(this.fileSystem);

            enlistment1.Status().ShouldContain("Mount status: Ready");
            enlistment2.Status().ShouldContain("Mount status: Ready");
>>>>>>> 2ecb17a0
        }

        [TestCase]
        public void ParallelDownloadsInSharedCache()
        {
            ScalarFunctionalTestEnlistment enlistment1 = this.CloneAndMountEnlistment();
            ScalarFunctionalTestEnlistment enlistment2 = this.CloneAndMountEnlistment();
            ScalarFunctionalTestEnlistment enlistment3 = null;

            Task task1 = Task.Run(() => this.LoadBlobsViaGit(enlistment1));
            Task task2 = Task.Run(() => this.LoadBlobsViaGit(enlistment2));
            Task task3 = Task.Run(() => enlistment3 = this.CloneAndMountEnlistment());

            task1.Wait();
            task2.Wait();
            task3.Wait();

            task1.Exception.ShouldBeNull();
            task2.Exception.ShouldBeNull();
            task3.Exception.ShouldBeNull();

            enlistment1.Status().ShouldContain("Mount status: Ready");
            enlistment2.Status().ShouldContain("Mount status: Ready");
            enlistment3.Status().ShouldContain("Mount status: Ready");

            this.AlternatesFileShouldHaveGitObjectsRoot(enlistment1);
            this.AlternatesFileShouldHaveGitObjectsRoot(enlistment2);
            this.AlternatesFileShouldHaveGitObjectsRoot(enlistment3);
        }

        [TestCase]
        [Category(Categories.NeedsUpdatesForNonVirtualizedMode)]
        public void DeleteObjectsCacheBeforeMount()
        {
            ScalarFunctionalTestEnlistment enlistment1 = this.CloneAndMountEnlistment();
            ScalarFunctionalTestEnlistment enlistment2 = this.CloneAndMountEnlistment();

            enlistment1.UnmountScalar();

            string objectsRoot = ScalarHelpers.GetObjectsRootFromGitConfig(enlistment1.RepoRoot);
            objectsRoot.ShouldBeADirectory(this.fileSystem);
            RepositoryHelpers.DeleteTestDirectory(objectsRoot);

            enlistment1.MountScalar();

            Task task1 = Task.Run(() => this.LoadBlobsViaGit(enlistment1));
            Task task2 = Task.Run(() => this.LoadBlobsViaGit(enlistment2));
            task1.Wait();
            task2.Wait();
            task1.Exception.ShouldBeNull();
            task2.Exception.ShouldBeNull();

            enlistment1.Status().ShouldContain("Mount status: Ready");
            enlistment2.Status().ShouldContain("Mount status: Ready");

            this.AlternatesFileShouldHaveGitObjectsRoot(enlistment1);
            this.AlternatesFileShouldHaveGitObjectsRoot(enlistment2);
        }

        [TestCase]
        public void DownloadingACommitWithoutTreesDoesntBreakNextClone()
        {
            ScalarFunctionalTestEnlistment enlistment1 = this.CloneAndMountEnlistment();
            GitProcess.Invoke(enlistment1.RepoRoot, "cat-file -s " + WellKnownCommitSha).ShouldEqual("293\n");

            ScalarFunctionalTestEnlistment enlistment2 = this.CloneAndMountEnlistment(WellKnownBranch);
            enlistment2.Status().ShouldContain("Mount status: Ready");
        }

        [TestCase]
        [Ignore("TODO #147: Renamed this test after git recreates the gvfs.sharedCache folder if it's missing")]
        public void MountReusesLocalCacheKeyWhenGitObjectsRootDeleted()
        {
            ScalarFunctionalTestEnlistment enlistment = this.CloneAndMountEnlistment();

            enlistment.UnmountScalar();

            // Find the current git objects root and ensure it's on disk
            string objectsRoot = ScalarHelpers.GetObjectsRootFromGitConfig(enlistment.RepoRoot);
            objectsRoot.ShouldBeADirectory(this.fileSystem);

            RepositoryHelpers.DeleteTestDirectory(objectsRoot);
            enlistment.MountScalar();

            ScalarHelpers.GetObjectsRootFromGitConfig(enlistment.RepoRoot).ShouldEqual(objectsRoot);

            // Downloading objects should recreate the objects directory
            this.LoadBlobsViaGit(enlistment);

            objectsRoot.ShouldBeADirectory(this.fileSystem);

            // The alternates file shouldn't have changed
            this.AlternatesFileShouldHaveGitObjectsRoot(enlistment);
        }

        [TestCase]
        [Category(Categories.MacTODO.NeedsServiceVerb)]
        public void SecondCloneSucceedsWithMissingTrees()
        {
            string newCachePath = Path.Combine(this.localCacheParentPath, ".customScalarCache2");
            ScalarFunctionalTestEnlistment enlistment1 = this.CreateNewEnlistment(localCacheRoot: newCachePath, skipPrefetch: true);
            File.ReadAllText(Path.Combine(enlistment1.RepoRoot, WellKnownFile));
            this.AlternatesFileShouldHaveGitObjectsRoot(enlistment1);

            // This Git command loads the commit and root tree for WellKnownCommitSha,
            // but does not download any more reachable objects.
            string command = "cat-file -p origin/" + WellKnownBranch + "^{tree}";
            ProcessResult result = GitHelpers.InvokeGitAgainstScalarRepo(enlistment1.RepoRoot, command);
            result.ExitCode.ShouldEqual(0, $"git {command} failed on {nameof(enlistment1)} with error: {result.Errors}");

            // If we did not properly check the failed checkout at this step, then clone will fail during checkout.
            ScalarFunctionalTestEnlistment enlistment2 = this.CreateNewEnlistment(localCacheRoot: newCachePath, branch: WellKnownBranch, skipPrefetch: true);
            result = GitHelpers.InvokeGitAgainstScalarRepo(enlistment2.RepoRoot, command);
            result.ExitCode.ShouldEqual(0, $"git {command} failed on {nameof(enlistment2)} with error: {result.Errors}");
        }

        // Override OnTearDownEnlistmentsDeleted rathern than using [TearDown] as the enlistments need to be unmounted before
        // localCacheParentPath can be deleted (as the SQLite blob sizes database cannot be deleted while Scalar is mounted)
        protected override void OnTearDownEnlistmentsDeleted()
        {
            RepositoryHelpers.DeleteTestDirectory(this.localCacheParentPath);
        }

        private ScalarFunctionalTestEnlistment CloneAndMountEnlistment(string branch = null)
        {
            return this.CreateNewEnlistment(this.localCachePath, branch);
        }

        private void AlternatesFileShouldHaveGitObjectsRoot(ScalarFunctionalTestEnlistment enlistment)
        {
            string objectsRoot = ScalarHelpers.GetObjectsRootFromGitConfig(enlistment.RepoRoot);
            string alternatesFileContents = Path.Combine(enlistment.RepoRoot, ".git", "objects", "info", "alternates").ShouldBeAFile(this.fileSystem).WithContents();
            alternatesFileContents.ShouldEqual(objectsRoot);
        }

        private void LoadBlobsViaGit(ScalarFunctionalTestEnlistment enlistment)
        {
            // 'git rev-list --objects' will check for all objects' existence, which
            // triggers an object download on every missing blob.
            ProcessResult result = GitHelpers.InvokeGitAgainstScalarRepo(enlistment.RepoRoot, "rev-list --all --objects");
            result.ExitCode.ShouldEqual(0, result.Errors);
        }
    }
}<|MERGE_RESOLUTION|>--- conflicted
+++ resolved
@@ -33,43 +33,6 @@
         {
             this.localCacheParentPath = Path.Combine(Properties.Settings.Default.EnlistmentRoot, "..", Guid.NewGuid().ToString("N"));
             this.localCachePath = Path.Combine(this.localCacheParentPath, ".customScalarCache");
-        }
-
-        [TestCase]
-<<<<<<< HEAD
-        public void SecondCloneDoesNotDownloadAdditionalObjects()
-        {
-            ScalarFunctionalTestEnlistment enlistment1 = this.CloneAndMountEnlistment();
-            File.ReadAllText(Path.Combine(enlistment1.RepoRoot, WellKnownFile));
-
-            this.AlternatesFileShouldHaveGitObjectsRoot(enlistment1);
-
-            string[] allObjects = Directory.EnumerateFiles(enlistment1.LocalCacheRoot, "*", SearchOption.AllDirectories).ToArray();
-
-            ScalarFunctionalTestEnlistment enlistment2 = this.CloneAndMountEnlistment();
-            File.ReadAllText(Path.Combine(enlistment2.RepoRoot, WellKnownFile));
-
-            this.AlternatesFileShouldHaveGitObjectsRoot(enlistment2);
-
-            enlistment2.LocalCacheRoot.ShouldEqual(enlistment1.LocalCacheRoot, "Sanity: Local cache roots are expected to match.");
-            Directory.EnumerateFiles(enlistment2.LocalCacheRoot, "*", SearchOption.AllDirectories)
-                .ShouldMatchInOrder(allObjects);
-=======
-        [Category(Categories.MacTODO.NeedsServiceVerb)]
-        public void CloneCleansUpStaleMetadataLock()
-        {
-            ScalarFunctionalTestEnlistment enlistment1 = this.CloneAndMountEnlistment();
-            string metadataLockPath = Path.Combine(this.localCachePath, "mapping.dat.lock");
-            metadataLockPath.ShouldNotExistOnDisk(this.fileSystem);
-            this.fileSystem.WriteAllText(metadataLockPath, enlistment1.EnlistmentRoot);
-            metadataLockPath.ShouldBeAFile(this.fileSystem);
-
-            ScalarFunctionalTestEnlistment enlistment2 = this.CloneAndMountEnlistment();
-            metadataLockPath.ShouldNotExistOnDisk(this.fileSystem);
-
-            enlistment1.Status().ShouldContain("Mount status: Ready");
-            enlistment2.Status().ShouldContain("Mount status: Ready");
->>>>>>> 2ecb17a0
         }
 
         [TestCase]
